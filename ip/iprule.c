/*
 * iprule.c		"ip rule".
 *
 *		This program is free software; you can redistribute it and/or
 *		modify it under the terms of the GNU General Public License
 *		as published by the Free Software Foundation; either version
 *		2 of the License, or (at your option) any later version.
 *
 * Authors:	Alexey Kuznetsov, <kuznet@ms2.inr.ac.ru>
 *
 */

#include <stdio.h>
#include <stdlib.h>
#include <unistd.h>
#include <fcntl.h>
#include <sys/socket.h>
#include <netinet/in.h>
#include <netinet/ip.h>
#include <arpa/inet.h>
#include <string.h>
#include <linux/if.h>
#include <linux/fib_rules.h>
#include <errno.h>

#include "rt_names.h"
#include "utils.h"
#include "ip_common.h"
#include "json_print.h"

enum list_action {
	IPRULE_LIST,
	IPRULE_FLUSH,
	IPRULE_SAVE,
};

extern struct rtnl_handle rth;

static void usage(void) __attribute__((noreturn));

static void usage(void)
{
	fprintf(stderr,
		"Usage: ip rule { add | del } SELECTOR ACTION\n"
		"       ip rule { flush | save | restore }\n"
		"       ip rule [ list [ SELECTOR ]]\n"
		"SELECTOR := [ not ] [ from PREFIX ] [ to PREFIX ] [ tos TOS ] [ fwmark FWMARK[/MASK] ]\n"
		"            [ iif STRING ] [ oif STRING ] [ pref NUMBER ] [ l3mdev ]\n"
		"            [ uidrange NUMBER-NUMBER ]\n"
		"            [ ipproto PROTOCOL ]\n"
		"            [ sport [ NUMBER | NUMBER-NUMBER ]\n"
		"            [ dport [ NUMBER | NUMBER-NUMBER ] ]\n"
		"ACTION := [ table TABLE_ID ]\n"
		"          [ protocol PROTO ]\n"
		"          [ nat ADDRESS ]\n"
		"          [ realms [SRCREALM/]DSTREALM ]\n"
		"          [ goto NUMBER ]\n"
		"          SUPPRESSOR\n"
		"SUPPRESSOR := [ suppress_prefixlength NUMBER ]\n"
		"              [ suppress_ifgroup DEVGROUP ]\n"
		"TABLE_ID := [ local | main | default | NUMBER ]\n");
	exit(-1);
}

static struct
{
	int not;
	int l3mdev;
	int iifmask, oifmask, uidrange;
	unsigned int tb;
	unsigned int tos, tosmask;
	unsigned int pref, prefmask;
	unsigned int fwmark, fwmask;
	uint64_t tun_id;
	char iif[IFNAMSIZ];
	char oif[IFNAMSIZ];
	struct fib_rule_uid_range range;
	inet_prefix src;
	inet_prefix dst;
	int protocol;
	int protocolmask;
	struct fib_rule_port_range sport;
	struct fib_rule_port_range dport;
	__u8 ipproto;
} filter;

static inline int frh_get_table(struct fib_rule_hdr *frh, struct rtattr **tb)
{
	__u32 table = frh->table;
	if (tb[RTA_TABLE])
		table = rta_getattr_u32(tb[RTA_TABLE]);
	return table;
}

static bool filter_nlmsg(struct nlmsghdr *n, struct rtattr **tb, int host_len)
{
	struct fib_rule_hdr *frh = NLMSG_DATA(n);
	__u32 table;

	if (preferred_family != AF_UNSPEC && frh->family != preferred_family)
		return false;

	if (filter.prefmask &&
	    filter.pref ^ (tb[FRA_PRIORITY] ? rta_getattr_u32(tb[FRA_PRIORITY]) : 0))
		return false;
	if (filter.not && !(frh->flags & FIB_RULE_INVERT))
		return false;

	if (filter.src.family) {
		inet_prefix *f_src = &filter.src;

		if (f_src->family != frh->family ||
		    f_src->bitlen > frh->src_len)
			return false;

		if (inet_addr_match_rta(f_src, tb[FRA_SRC]))
			return false;
	}

	if (filter.dst.family) {
		inet_prefix *f_dst = &filter.dst;

		if (f_dst->family != frh->family ||
		    f_dst->bitlen > frh->dst_len)
			return false;

		if (inet_addr_match_rta(f_dst, tb[FRA_DST]))
			return false;
	}

	if (filter.tosmask && filter.tos ^ frh->tos)
		return false;

	if (filter.fwmark) {
		__u32 mark = 0;

		if (tb[FRA_FWMARK])
			mark = rta_getattr_u32(tb[FRA_FWMARK]);
		if (filter.fwmark ^ mark)
			return false;
	}
	if (filter.fwmask) {
		__u32 mask = 0;

		if (tb[FRA_FWMASK])
			mask = rta_getattr_u32(tb[FRA_FWMASK]);
		if (filter.fwmask ^ mask)
			return false;
	}

	if (filter.iifmask) {
		if (tb[FRA_IFNAME]) {
			if (strcmp(filter.iif, rta_getattr_str(tb[FRA_IFNAME])) != 0)
				return false;
		} else {
			return false;
		}
	}

	if (filter.oifmask) {
		if (tb[FRA_OIFNAME]) {
			if (strcmp(filter.oif, rta_getattr_str(tb[FRA_OIFNAME])) != 0)
				return false;
		} else {
			return false;
		}
	}

	if (filter.l3mdev && !(tb[FRA_L3MDEV] && rta_getattr_u8(tb[FRA_L3MDEV])))
		return false;

	if (filter.uidrange) {
		struct fib_rule_uid_range *r = RTA_DATA(tb[FRA_UID_RANGE]);

		if (!tb[FRA_UID_RANGE] ||
		    r->start != filter.range.start ||
		    r->end != filter.range.end)
			return false;
	}

<<<<<<< HEAD
	if (filter.ipproto) {
		__u8 ipproto = 0;

		if (tb[FRA_IP_PROTO])
			ipproto = rta_getattr_u8(tb[FRA_IP_PROTO]);
		if (filter.ipproto != ipproto)
			return false;
	}

	if (filter.sport.start) {
		const struct fib_rule_port_range *r;

		if (!tb[FRA_SPORT_RANGE])
			return false;

		r = RTA_DATA(tb[FRA_SPORT_RANGE]);
		if (r->start != filter.sport.start ||
		    r->end != filter.sport.end)
			return false;
	}

	if (filter.dport.start) {
		const struct fib_rule_port_range *r;

		if (!tb[FRA_DPORT_RANGE])
			return false;

		r = RTA_DATA(tb[FRA_DPORT_RANGE]);
		if (r->start != filter.dport.start ||
		    r->end != filter.dport.end)
			return false;
=======
	if (filter.tun_id) {
		__u64 tun_id = 0;

		if (tb[FRA_TUN_ID]) {
			tun_id = ntohll(rta_getattr_u64(tb[FRA_TUN_ID]));
			if (filter.tun_id != tun_id)
				return false;
		} else {
			return false;
		}
>>>>>>> f0cabaca
	}

	table = frh_get_table(frh, tb);
	if (filter.tb > 0 && filter.tb ^ table)
		return false;

	return true;
}

int print_rule(struct nlmsghdr *n, void *arg)
{
	FILE *fp = arg;
	struct fib_rule_hdr *frh = NLMSG_DATA(n);
	int len = n->nlmsg_len;
	int host_len = -1;
	__u32 table, prio = 0;
	struct rtattr *tb[FRA_MAX+1];
	SPRINT_BUF(b1);

	if (n->nlmsg_type != RTM_NEWRULE && n->nlmsg_type != RTM_DELRULE)
		return 0;

	len -= NLMSG_LENGTH(sizeof(*frh));
	if (len < 0)
		return -1;

	parse_rtattr(tb, FRA_MAX, RTM_RTA(frh), len);

	host_len = af_bit_len(frh->family);

	if (!filter_nlmsg(n, tb, host_len))
		return 0;

	open_json_object(NULL);
	if (n->nlmsg_type == RTM_DELRULE)
		print_bool(PRINT_ANY, "deleted", "Deleted ", true);

	if (tb[FRA_PRIORITY])
		prio = rta_getattr_u32(tb[FRA_PRIORITY]);

	print_uint(PRINT_ANY, "priority", "%u:\t", prio);

	if (frh->flags & FIB_RULE_INVERT)
		print_null(PRINT_ANY, "not", "not ", NULL);

	if (tb[FRA_SRC]) {
		const char *src = rt_addr_n2a_rta(frh->family, tb[FRA_SRC]);

		print_string(PRINT_FP, NULL, "from ", NULL);
		print_color_string(PRINT_ANY, ifa_family_color(frh->family),
				   "src", "%s", src);
		if (frh->src_len != host_len)
			print_uint(PRINT_ANY, "srclen", "/%u ", frh->src_len);
		else
			print_string(PRINT_FP, NULL, " ", NULL);
	} else if (frh->src_len) {
		print_string(PRINT_ANY, "src", "from %s", "0");
		print_uint(PRINT_ANY, "srclen", "/%u ", frh->src_len);
	} else {
		print_string(PRINT_ANY, "src", "from %s ", "all");
	}

	if (tb[FRA_DST]) {
		const char *dst = rt_addr_n2a_rta(frh->family, tb[FRA_DST]);

		print_string(PRINT_FP, NULL, "to ", NULL);
		print_color_string(PRINT_ANY, ifa_family_color(frh->family),
				   "dst", "%s", dst);
		if (frh->dst_len != host_len)
			print_uint(PRINT_ANY, "dstlen", "/%u ", frh->dst_len);
		else
			print_string(PRINT_FP, NULL, " ", NULL);
	} else if (frh->dst_len) {
		print_string(PRINT_ANY, "dst", "to %s", "0");
		print_uint(PRINT_ANY, "dstlen", "/%u ", frh->dst_len);
	}

	if (frh->tos) {
		print_string(PRINT_ANY, "tos",
			     "tos %s ",
			     rtnl_dsfield_n2a(frh->tos, b1, sizeof(b1)));
	}

	if (tb[FRA_FWMARK] || tb[FRA_FWMASK]) {
		__u32 mark = 0, mask = 0;

		if (tb[FRA_FWMARK])
			mark = rta_getattr_u32(tb[FRA_FWMARK]);

		if (tb[FRA_FWMASK] &&
		    (mask = rta_getattr_u32(tb[FRA_FWMASK])) != 0xFFFFFFFF) {
			print_0xhex(PRINT_ANY, "fwmark", "fwmark %#llx", mark);
			print_0xhex(PRINT_ANY, "fwmask", "/%#llx ", mask);
		} else {
			print_0xhex(PRINT_ANY, "fwmark", "fwmark %#llx ", mark);
		}
	}

	if (tb[FRA_IFNAME]) {
		if (!is_json_context())
			fprintf(fp, "iif ");
		print_color_string(PRINT_ANY, COLOR_IFNAME,
				   "iif", "%s ",
				   rta_getattr_str(tb[FRA_IFNAME]));

		if (frh->flags & FIB_RULE_IIF_DETACHED)
			print_null(PRINT_ANY, "iif_detached", "[detached] ",
				   NULL);
	}

	if (tb[FRA_OIFNAME]) {
		if (!is_json_context())
			fprintf(fp, "oif ");

		print_color_string(PRINT_ANY, COLOR_IFNAME, "oif", "%s ",
				   rta_getattr_str(tb[FRA_OIFNAME]));

		if (frh->flags & FIB_RULE_OIF_DETACHED)
			print_null(PRINT_ANY, "oif_detached", "[detached] ",
				   NULL);
	}

	if (tb[FRA_L3MDEV]) {
		__u8 mdev = rta_getattr_u8(tb[FRA_L3MDEV]);

		if (mdev)
			print_null(PRINT_ANY, "l3mdev",
				   "lookup [l3mdev-table] ", NULL);
	}

	if (tb[FRA_UID_RANGE]) {
		struct fib_rule_uid_range *r = RTA_DATA(tb[FRA_UID_RANGE]);

		print_uint(PRINT_ANY, "uid_start", "uidrange %u", r->start);
		print_uint(PRINT_ANY, "uid_end", "-%u ", r->end);
	}

	if (tb[FRA_IP_PROTO]) {
		SPRINT_BUF(pbuf);
		print_string(PRINT_ANY, "ipproto", "ipproto %s ",
			     inet_proto_n2a(rta_getattr_u8(tb[FRA_IP_PROTO]),
					    pbuf, sizeof(pbuf)));
	}

	if (tb[FRA_SPORT_RANGE]) {
		struct fib_rule_port_range *r = RTA_DATA(tb[FRA_SPORT_RANGE]);

		if (r->start == r->end) {
			print_uint(PRINT_ANY, "sport", "sport %u ", r->start);
		} else {
			print_uint(PRINT_ANY, "sport_start", "sport %u",
				   r->start);
			print_uint(PRINT_ANY, "sport_end", "-%u ", r->end);
		}
	}

	if (tb[FRA_DPORT_RANGE]) {
		struct fib_rule_port_range *r = RTA_DATA(tb[FRA_DPORT_RANGE]);

		if (r->start == r->end) {
			print_uint(PRINT_ANY, "dport", "dport %u ", r->start);
		} else {
			print_uint(PRINT_ANY, "dport_start", "dport %u",
				   r->start);
			print_uint(PRINT_ANY, "dport_end", "-%u ", r->end);
		}
	}

	if (tb[FRA_TUN_ID]) {
		__u64 tun_id = ntohll(rta_getattr_u64(tb[FRA_TUN_ID]));

		print_u64(PRINT_ANY, "tun_id", "tun_id %llu ", tun_id);
	}

	table = frh_get_table(frh, tb);
	if (table) {
		print_string(PRINT_ANY, "table",
			     "lookup %s ",
			     rtnl_rttable_n2a(table, b1, sizeof(b1)));

		if (tb[FRA_SUPPRESS_PREFIXLEN]) {
			int pl = rta_getattr_u32(tb[FRA_SUPPRESS_PREFIXLEN]);

			if (pl != -1)
				print_int(PRINT_ANY, "suppress_prefixlen",
					  "suppress_prefixlength %d ", pl);
		}

		if (tb[FRA_SUPPRESS_IFGROUP]) {
			int group = rta_getattr_u32(tb[FRA_SUPPRESS_IFGROUP]);

			if (group != -1) {
				const char *grname
					= rtnl_group_n2a(group, b1, sizeof(b1));

				print_string(PRINT_ANY, "suppress_ifgroup",
					     "suppress_ifgroup %s ", grname);
			}
		}
	}

	if (tb[FRA_FLOW]) {
		__u32 to = rta_getattr_u32(tb[FRA_FLOW]);
		__u32 from = to>>16;

		to &= 0xFFFF;
		if (from)
			print_string(PRINT_ANY,
				     "flow_from", "realms %s/",
				     rtnl_rtrealm_n2a(from, b1, sizeof(b1)));

		print_string(PRINT_ANY, "flow_to", "%s ",
			     rtnl_rtrealm_n2a(to, b1, sizeof(b1)));
	}

	if (frh->action == RTN_NAT) {
		if (tb[RTA_GATEWAY]) {
			const char *gateway;

			gateway = format_host_rta(frh->family, tb[RTA_GATEWAY]);

			print_string(PRINT_ANY, "nat_gateway",
				     "map-to %s ", gateway);
		} else {
			print_null(PRINT_ANY, "masquerade", "masquerade", NULL);
		}
	} else if (frh->action == FR_ACT_GOTO) {
		if (tb[FRA_GOTO])
			print_uint(PRINT_ANY, "goto", "goto %u",
				   rta_getattr_u32(tb[FRA_GOTO]));
		else
			print_string(PRINT_ANY, "goto", "goto %s", "none");

		if (frh->flags & FIB_RULE_UNRESOLVED)
			print_null(PRINT_ANY, "unresolved", "unresolved", NULL);
	} else if (frh->action == FR_ACT_NOP) {
		print_null(PRINT_ANY, "nop", "nop", NULL);
	} else if (frh->action != FR_ACT_TO_TBL) {
		print_string(PRINT_ANY, "to_tbl", "%s",
			     rtnl_rtntype_n2a(frh->action, b1, sizeof(b1)));
	}

	if (tb[FRA_PROTOCOL]) {
		__u8 protocol = rta_getattr_u8(tb[FRA_PROTOCOL]);

		if ((protocol && protocol != RTPROT_KERNEL) || show_details > 0) {
			print_string(PRINT_ANY, "protocol", " proto %s ",
				     rtnl_rtprot_n2a(protocol, b1, sizeof(b1)));
		}
	}
	print_string(PRINT_FP, NULL, "\n", "");
	close_json_object();
	fflush(fp);
	return 0;
}

static __u32 rule_dump_magic = 0x71706986;

static int save_rule_prep(void)
{
	int ret;

	if (isatty(STDOUT_FILENO)) {
		fprintf(stderr, "Not sending a binary stream to stdout\n");
		return -1;
	}

	ret = write(STDOUT_FILENO, &rule_dump_magic, sizeof(rule_dump_magic));
	if (ret != sizeof(rule_dump_magic)) {
		fprintf(stderr, "Can't write magic to dump file\n");
		return -1;
	}

	return 0;
}

static int save_rule(struct nlmsghdr *n, void *arg)
{
	int ret;

	ret = write(STDOUT_FILENO, n, n->nlmsg_len);
	if ((ret > 0) && (ret != n->nlmsg_len)) {
		fprintf(stderr, "Short write while saving nlmsg\n");
		ret = -EIO;
	}

	return ret == n->nlmsg_len ? 0 : ret;
}

static int flush_rule(struct nlmsghdr *n, void *arg)
{
	struct rtnl_handle rth2;
	struct fib_rule_hdr *frh = NLMSG_DATA(n);
	int len = n->nlmsg_len;
	struct rtattr *tb[FRA_MAX+1];
	int host_len = -1;

	len -= NLMSG_LENGTH(sizeof(*frh));
	if (len < 0)
		return -1;

	parse_rtattr(tb, FRA_MAX, RTM_RTA(frh), len);

	host_len = af_bit_len(frh->family);
	if (!filter_nlmsg(n, tb, host_len))
		return 0;

	if (tb[FRA_PROTOCOL]) {
		__u8 protocol = rta_getattr_u8(tb[FRA_PROTOCOL]);

		if ((filter.protocol ^ protocol) & filter.protocolmask)
			return 0;
	}

	if (tb[FRA_PRIORITY]) {
		n->nlmsg_type = RTM_DELRULE;
		n->nlmsg_flags = NLM_F_REQUEST;

		if (rtnl_open(&rth2, 0) < 0)
			return -1;

		if (rtnl_talk(&rth2, n, NULL) < 0)
			return -2;

		rtnl_close(&rth2);
	}

	return 0;
}

static int iprule_list_flush_or_save(int argc, char **argv, int action)
{
	rtnl_filter_t filter_fn;
	int af = preferred_family;

	if (af == AF_UNSPEC)
		af = AF_INET;

	if (action == IPRULE_SAVE && argc > 0) {
		fprintf(stderr, "\"ip rule save\" does not take any arguments.\n");
		return -1;
	}

	switch (action) {
	case IPRULE_SAVE:
		if (save_rule_prep())
			return -1;
		filter_fn = save_rule;
		break;
	case IPRULE_FLUSH:
		filter_fn = flush_rule;
		break;
	default:
		filter_fn = print_rule;
	}

	memset(&filter, 0, sizeof(filter));

	while (argc > 0) {
		if (matches(*argv, "preference") == 0 ||
		    matches(*argv, "order") == 0 ||
		    matches(*argv, "priority") == 0) {
			__u32 pref;

			NEXT_ARG();
			if (get_u32(&pref, *argv, 0))
				invarg("preference value is invalid\n", *argv);
			filter.pref = pref;
			filter.prefmask = 1;
		} else if (strcmp(*argv, "not") == 0) {
			filter.not = 1;
		} else if (strcmp(*argv, "tos") == 0) {
			__u32 tos;

			NEXT_ARG();
			if (rtnl_dsfield_a2n(&tos, *argv))
				invarg("TOS value is invalid\n", *argv);
			filter.tos = tos;
			filter.tosmask = 1;
		} else if (strcmp(*argv, "fwmark") == 0) {
			char *slash;
			__u32 fwmark, fwmask;

			NEXT_ARG();
			slash = strchr(*argv, '/');
			if (slash != NULL)
				*slash = '\0';
			if (get_u32(&fwmark, *argv, 0))
				invarg("fwmark value is invalid\n", *argv);
			filter.fwmark = fwmark;
			if (slash) {
				if (get_u32(&fwmask, slash+1, 0))
					invarg("fwmask value is invalid\n",
					       slash+1);
				filter.fwmask = fwmask;
			}
		} else if (strcmp(*argv, "dev") == 0 ||
			   strcmp(*argv, "iif") == 0) {
			NEXT_ARG();
			if (get_ifname(filter.iif, *argv))
				invarg("\"iif\"/\"dev\" not a valid ifname", *argv);
			filter.iifmask = 1;
		} else if (strcmp(*argv, "oif") == 0) {
			NEXT_ARG();
			if (get_ifname(filter.oif, *argv))
				invarg("\"oif\" not a valid ifname", *argv);
			filter.oifmask = 1;
		} else if (strcmp(*argv, "l3mdev") == 0) {
			filter.l3mdev = 1;
		} else if (strcmp(*argv, "uidrange") == 0) {
			NEXT_ARG();
			filter.uidrange = 1;
			if (sscanf(*argv, "%u-%u",
				   &filter.range.start,
				   &filter.range.end) != 2)
				invarg("invalid UID range\n", *argv);

		} else if (matches(*argv, "tun_id") == 0) {
			__u64 tun_id;

			NEXT_ARG();
			if (get_u64(&tun_id, *argv, 0))
				invarg("\"tun_id\" value is invalid\n", *argv);
			filter.tun_id = tun_id;
		} else if (matches(*argv, "lookup") == 0 ||
			   matches(*argv, "table") == 0) {
			__u32 tid;

			NEXT_ARG();
			if (rtnl_rttable_a2n(&tid, *argv))
				invarg("table id value is invalid\n", *argv);
			filter.tb = tid;
		} else if (matches(*argv, "from") == 0 ||
			   matches(*argv, "src") == 0) {
			NEXT_ARG();
			if (get_prefix(&filter.src, *argv, af))
				invarg("from value is invalid\n", *argv);
		} else if (matches(*argv, "protocol") == 0) {
			__u32 prot;
			NEXT_ARG();
			filter.protocolmask = -1;
			if (rtnl_rtprot_a2n(&prot, *argv)) {
				if (strcmp(*argv, "all") != 0)
					invarg("invalid \"protocol\"\n", *argv);
				prot = 0;
				filter.protocolmask = 0;
			}
			filter.protocol = prot;
		} else if (strcmp(*argv, "ipproto") == 0) {
			int ipproto;

			NEXT_ARG();
			ipproto = inet_proto_a2n(*argv);
			if (ipproto < 0)
				invarg("Invalid \"ipproto\" value\n", *argv);
			filter.ipproto = ipproto;
		} else if (strcmp(*argv, "sport") == 0) {
			struct fib_rule_port_range r;
			int ret;

			NEXT_ARG();
			ret = sscanf(*argv, "%hu-%hu", &r.start, &r.end);
			if (ret == 1)
				r.end = r.start;
			else if (ret != 2)
				invarg("invalid port range\n", *argv);
			filter.sport = r;
		} else if (strcmp(*argv, "dport") == 0) {
			struct fib_rule_port_range r;
			int ret;

			NEXT_ARG();
			ret = sscanf(*argv, "%hu-%hu", &r.start, &r.end);
			if (ret == 1)
				r.end = r.start;
			else if (ret != 2)
				invarg("invalid dport range\n", *argv);
			filter.dport = r;
		} else{
			if (matches(*argv, "dst") == 0 ||
			    matches(*argv, "to") == 0) {
				NEXT_ARG();
			}
			if (get_prefix(&filter.dst, *argv, af))
				invarg("to value is invalid\n", *argv);
		}
		argc--; argv++;
	}

	if (rtnl_ruledump_req(&rth, af) < 0) {
		perror("Cannot send dump request");
		return 1;
	}

	new_json_obj(json);
	if (rtnl_dump_filter(&rth, filter_fn, stdout) < 0) {
		fprintf(stderr, "Dump terminated\n");
		return 1;
	}
	delete_json_obj();

	return 0;
}

static int rule_dump_check_magic(void)
{
	int ret;
	__u32 magic = 0;

	if (isatty(STDIN_FILENO)) {
		fprintf(stderr, "Can't restore rule dump from a terminal\n");
		return -1;
	}

	ret = fread(&magic, sizeof(magic), 1, stdin);
	if (magic != rule_dump_magic) {
		fprintf(stderr, "Magic mismatch (%d elems, %x magic)\n",
			ret, magic);
		return -1;
	}

	return 0;
}

static int restore_handler(struct rtnl_ctrl_data *ctrl,
			   struct nlmsghdr *n, void *arg)
{
	int ret;

	n->nlmsg_flags |= NLM_F_REQUEST | NLM_F_CREATE | NLM_F_ACK;

	ll_init_map(&rth);

	ret = rtnl_talk(&rth, n, NULL);
	if ((ret < 0) && (errno == EEXIST))
		ret = 0;

	return ret;
}


static int iprule_restore(void)
{
	if (rule_dump_check_magic())
		exit(-1);

	exit(rtnl_from_file(stdin, &restore_handler, NULL));
}

static int iprule_modify(int cmd, int argc, char **argv)
{
	int l3mdev_rule = 0;
	int table_ok = 0;
	__u32 tid = 0;
	struct {
		struct nlmsghdr	n;
		struct fib_rule_hdr	frh;
		char			buf[1024];
	} req = {
		.n.nlmsg_type = cmd,
		.n.nlmsg_len = NLMSG_LENGTH(sizeof(struct fib_rule_hdr)),
		.n.nlmsg_flags = NLM_F_REQUEST,
		.frh.family = preferred_family,
		.frh.action = FR_ACT_UNSPEC,
	};

	if (cmd == RTM_NEWRULE) {
		if (argc == 0) {
			fprintf(stderr,
				"\"ip rule add\" requires arguments.\n");
			return -1;
		}
		req.n.nlmsg_flags |= NLM_F_CREATE|NLM_F_EXCL;
		req.frh.action = FR_ACT_TO_TBL;
	}

	if (cmd == RTM_DELRULE && argc == 0) {
		fprintf(stderr, "\"ip rule del\" requires arguments.\n");
		return -1;
	}

	while (argc > 0) {
		if (strcmp(*argv, "not") == 0) {
			req.frh.flags |= FIB_RULE_INVERT;
		} else if (strcmp(*argv, "from") == 0) {
			inet_prefix dst;

			NEXT_ARG();
			get_prefix(&dst, *argv, req.frh.family);
			req.frh.src_len = dst.bitlen;
			addattr_l(&req.n, sizeof(req), FRA_SRC,
				  &dst.data, dst.bytelen);
		} else if (strcmp(*argv, "to") == 0) {
			inet_prefix dst;

			NEXT_ARG();
			get_prefix(&dst, *argv, req.frh.family);
			req.frh.dst_len = dst.bitlen;
			addattr_l(&req.n, sizeof(req), FRA_DST,
				  &dst.data, dst.bytelen);
		} else if (matches(*argv, "preference") == 0 ||
			   matches(*argv, "order") == 0 ||
			   matches(*argv, "priority") == 0) {
			__u32 pref;

			NEXT_ARG();
			if (get_u32(&pref, *argv, 0))
				invarg("preference value is invalid\n", *argv);
			addattr32(&req.n, sizeof(req), FRA_PRIORITY, pref);
		} else if (strcmp(*argv, "tos") == 0 ||
			   matches(*argv, "dsfield") == 0) {
			__u32 tos;

			NEXT_ARG();
			if (rtnl_dsfield_a2n(&tos, *argv))
				invarg("TOS value is invalid\n", *argv);
			req.frh.tos = tos;
		} else if (strcmp(*argv, "fwmark") == 0) {
			char *slash;
			__u32 fwmark, fwmask;

			NEXT_ARG();

			slash = strchr(*argv, '/');
			if (slash != NULL)
				*slash = '\0';
			if (get_u32(&fwmark, *argv, 0))
				invarg("fwmark value is invalid\n", *argv);
			addattr32(&req.n, sizeof(req), FRA_FWMARK, fwmark);
			if (slash) {
				if (get_u32(&fwmask, slash+1, 0))
					invarg("fwmask value is invalid\n",
					       slash+1);
				addattr32(&req.n, sizeof(req),
					  FRA_FWMASK, fwmask);
			}
		} else if (matches(*argv, "realms") == 0) {
			__u32 realm;

			NEXT_ARG();
			if (get_rt_realms_or_raw(&realm, *argv))
				invarg("invalid realms\n", *argv);
			addattr32(&req.n, sizeof(req), FRA_FLOW, realm);
		} else if (matches(*argv, "protocol") == 0) {
			__u32 proto;

			NEXT_ARG();
			if (rtnl_rtprot_a2n(&proto, *argv))
				invarg("\"protocol\" value is invalid\n", *argv);
			addattr8(&req.n, sizeof(req), FRA_PROTOCOL, proto);
		} else if (matches(*argv, "tun_id") == 0) {
			__u64 tun_id;

			NEXT_ARG();
			if (get_be64(&tun_id, *argv, 0))
				invarg("\"tun_id\" value is invalid\n", *argv);
			addattr64(&req.n, sizeof(req), FRA_TUN_ID, tun_id);
		} else if (matches(*argv, "table") == 0 ||
			   strcmp(*argv, "lookup") == 0) {
			NEXT_ARG();
			if (rtnl_rttable_a2n(&tid, *argv))
				invarg("invalid table ID\n", *argv);
			if (tid < 256)
				req.frh.table = tid;
			else {
				req.frh.table = RT_TABLE_UNSPEC;
				addattr32(&req.n, sizeof(req), FRA_TABLE, tid);
			}
			table_ok = 1;
		} else if (matches(*argv, "suppress_prefixlength") == 0 ||
			   strcmp(*argv, "sup_pl") == 0) {
			int pl;

			NEXT_ARG();
			if (get_s32(&pl, *argv, 0) || pl < 0)
				invarg("suppress_prefixlength value is invalid\n",
				       *argv);
			addattr32(&req.n, sizeof(req),
				  FRA_SUPPRESS_PREFIXLEN, pl);
		} else if (matches(*argv, "suppress_ifgroup") == 0 ||
			   strcmp(*argv, "sup_group") == 0) {
			NEXT_ARG();
			int group;

			if (rtnl_group_a2n(&group, *argv))
				invarg("Invalid \"suppress_ifgroup\" value\n",
				       *argv);
			addattr32(&req.n, sizeof(req),
				  FRA_SUPPRESS_IFGROUP, group);
		} else if (strcmp(*argv, "dev") == 0 ||
			   strcmp(*argv, "iif") == 0) {
			NEXT_ARG();
			if (check_ifname(*argv))
				invarg("\"iif\"/\"dev\" not a valid ifname", *argv);
			addattr_l(&req.n, sizeof(req), FRA_IFNAME,
				  *argv, strlen(*argv)+1);
		} else if (strcmp(*argv, "oif") == 0) {
			NEXT_ARG();
			if (check_ifname(*argv))
				invarg("\"oif\" not a valid ifname", *argv);
			addattr_l(&req.n, sizeof(req), FRA_OIFNAME,
				  *argv, strlen(*argv)+1);
		} else if (strcmp(*argv, "l3mdev") == 0) {
			addattr8(&req.n, sizeof(req), FRA_L3MDEV, 1);
			table_ok = 1;
			l3mdev_rule = 1;
		} else if (strcmp(*argv, "uidrange") == 0) {
			struct fib_rule_uid_range r;

			NEXT_ARG();
			if (sscanf(*argv, "%u-%u", &r.start, &r.end) != 2)
				invarg("invalid UID range\n", *argv);
			addattr_l(&req.n, sizeof(req), FRA_UID_RANGE, &r,
				  sizeof(r));
		} else if (strcmp(*argv, "nat") == 0 ||
			   matches(*argv, "map-to") == 0) {
			NEXT_ARG();
			fprintf(stderr, "Warning: route NAT is deprecated\n");
			addattr32(&req.n, sizeof(req), RTA_GATEWAY,
				  get_addr32(*argv));
			req.frh.action = RTN_NAT;
		} else if (strcmp(*argv, "ipproto") == 0) {
			int ipproto;

			NEXT_ARG();
			ipproto = inet_proto_a2n(*argv);
			if (ipproto < 0)
				invarg("Invalid \"ipproto\" value\n",
				       *argv);
			addattr8(&req.n, sizeof(req), FRA_IP_PROTO, ipproto);
		} else if (strcmp(*argv, "sport") == 0) {
			struct fib_rule_port_range r;
			int ret = 0;

			NEXT_ARG();
			ret = sscanf(*argv, "%hu-%hu", &r.start, &r.end);
			if (ret == 1)
				r.end = r.start;
			else if (ret != 2)
				invarg("invalid port range\n", *argv);
			addattr_l(&req.n, sizeof(req), FRA_SPORT_RANGE, &r,
				  sizeof(r));
		} else if (strcmp(*argv, "dport") == 0) {
			struct fib_rule_port_range r;
			int ret = 0;

			NEXT_ARG();
			ret = sscanf(*argv, "%hu-%hu", &r.start, &r.end);
			if (ret == 1)
				r.end = r.start;
			else if (ret != 2)
				invarg("invalid dport range\n", *argv);
			addattr_l(&req.n, sizeof(req), FRA_DPORT_RANGE, &r,
				  sizeof(r));
		} else {
			int type;

			if (strcmp(*argv, "type") == 0)
				NEXT_ARG();

			if (matches(*argv, "help") == 0)
				usage();
			else if (matches(*argv, "goto") == 0) {
				__u32 target;

				type = FR_ACT_GOTO;
				NEXT_ARG();
				if (get_u32(&target, *argv, 0))
					invarg("invalid target\n", *argv);
				addattr32(&req.n, sizeof(req),
					  FRA_GOTO, target);
			} else if (matches(*argv, "nop") == 0)
				type = FR_ACT_NOP;
			else if (rtnl_rtntype_a2n(&type, *argv))
				invarg("Failed to parse rule type", *argv);
			req.frh.action = type;
			table_ok = 1;
		}
		argc--;
		argv++;
	}

	if (l3mdev_rule && tid != 0) {
		fprintf(stderr,
			"table can not be specified for l3mdev rules\n");
		return -EINVAL;
	}

	if (req.frh.family == AF_UNSPEC)
		req.frh.family = AF_INET;

	if (!table_ok && cmd == RTM_NEWRULE)
		req.frh.table = RT_TABLE_MAIN;

	if (rtnl_talk(&rth, &req.n, NULL) < 0)
		return -2;

	return 0;
}

int do_iprule(int argc, char **argv)
{
	if (argc < 1) {
		return iprule_list_flush_or_save(0, NULL, IPRULE_LIST);
	} else if (matches(argv[0], "list") == 0 ||
		   matches(argv[0], "lst") == 0 ||
		   matches(argv[0], "show") == 0) {
		return iprule_list_flush_or_save(argc-1, argv+1, IPRULE_LIST);
	} else if (matches(argv[0], "save") == 0) {
		return iprule_list_flush_or_save(argc-1, argv+1, IPRULE_SAVE);
	} else if (matches(argv[0], "restore") == 0) {
		return iprule_restore();
	} else if (matches(argv[0], "add") == 0) {
		return iprule_modify(RTM_NEWRULE, argc-1, argv+1);
	} else if (matches(argv[0], "delete") == 0) {
		return iprule_modify(RTM_DELRULE, argc-1, argv+1);
	} else if (matches(argv[0], "flush") == 0) {
		return iprule_list_flush_or_save(argc-1, argv+1, IPRULE_FLUSH);
	} else if (matches(argv[0], "help") == 0)
		usage();

	fprintf(stderr,
		"Command \"%s\" is unknown, try \"ip rule help\".\n", *argv);
	exit(-1);
}

int do_multirule(int argc, char **argv)
{
	switch (preferred_family) {
	case AF_UNSPEC:
	case AF_INET:
		preferred_family = RTNL_FAMILY_IPMR;
		break;
	case AF_INET6:
		preferred_family = RTNL_FAMILY_IP6MR;
		break;
	case RTNL_FAMILY_IPMR:
	case RTNL_FAMILY_IP6MR:
		break;
	default:
		fprintf(stderr,
			"Multicast rules are only supported for IPv4/IPv6, was: %i\n",
			preferred_family);
		exit(-1);
	}

	return do_iprule(argc, argv);
}<|MERGE_RESOLUTION|>--- conflicted
+++ resolved
@@ -178,7 +178,6 @@
 			return false;
 	}
 
-<<<<<<< HEAD
 	if (filter.ipproto) {
 		__u8 ipproto = 0;
 
@@ -210,7 +209,8 @@
 		if (r->start != filter.dport.start ||
 		    r->end != filter.dport.end)
 			return false;
-=======
+	}
+
 	if (filter.tun_id) {
 		__u64 tun_id = 0;
 
@@ -221,7 +221,6 @@
 		} else {
 			return false;
 		}
->>>>>>> f0cabaca
 	}
 
 	table = frh_get_table(frh, tb);
