--- conflicted
+++ resolved
@@ -388,9 +388,6 @@
 	RDMA_NLDEV_ATTR_RES_LOCAL_DMA_LKEY,	/* u32 */
 	RDMA_NLDEV_ATTR_RES_UNSAFE_GLOBAL_RKEY,	/* u32 */
 
-<<<<<<< HEAD
-	/* Netdev information for relevant protocols, like RoCE and iWARP */
-=======
 	/*
 	 * Provides logical name and index of netdevice which is
 	 * connected to physical port. This information is relevant
@@ -401,7 +398,6 @@
 	 * will be exposed through the netlink. Because the
 	 * associated netdevices are properties of GIDs.
 	 */
->>>>>>> 9b2ab685
 	RDMA_NLDEV_ATTR_NDEV_INDEX,		/* u32 */
 	RDMA_NLDEV_ATTR_NDEV_NAME,		/* string */
 
